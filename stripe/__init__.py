# Stripe Python bindings
# API docs at http://stripe.com/docs/api
# Authors:
# Patrick Collison <patrick@stripe.com>
# Greg Brockman <gdb@stripe.com>
# Andrew Metcalf <andrew@stripe.com>

# Configuration variables

api_key = None
api_base = 'https://api.stripe.com'
api_version = None
verify_ssl_certs = True

<<<<<<< HEAD
# Resource

from stripe.resource import (  # noqa
    Account, Balance, BalanceTransaction, Card, Charge, Customer, Invoice,
    InvoiceItem, Plan, Token, Coupon, Event, Transfer, Recipient)
=======
## Exceptions
class StripeError(Exception):
  def __init__(self, message=None, http_body=None, http_status=None, json_body=None):
    super(StripeError, self).__init__(message)
    self.http_body = http_body and http_body.decode('utf-8')
    self.http_status = http_status
    self.json_body = json_body

class APIError(StripeError):
  pass

class APIConnectionError(StripeError):
  pass

class CardError(StripeError):
  def __init__(self, message, param, code, http_body=None, http_status=None, json_body=None):
    super(CardError, self).__init__(message, http_body, http_status, json_body)
    self.param = param
    self.code = code
    self.http_body = http_body and http_body.decode('utf-8')
    self.http_status = http_status
    self.json_body = json_body

class InvalidRequestError(StripeError):
  def __init__(self, message, param, http_body=None, http_status=None, json_body=None):
    super(InvalidRequestError, self).__init__(message, http_body, http_status, json_body)
    self.param = param

class AuthenticationError(StripeError):
  pass

def convert_to_stripe_object(resp, api_key):
  types = { 'charge' : Charge, 'customer' : Customer,
            'invoice' : Invoice, 'invoiceitem' : InvoiceItem,
            'plan' : Plan, 'coupon': Coupon, 'token' : Token, 'event': Event,
            'transfer': Transfer, 'list': ListObject, 'recipient': Recipient,
            'card': Card, 'application_fee': ApplicationFee }

  if isinstance(resp, list):
    return [convert_to_stripe_object(i, api_key) for i in resp]
  elif isinstance(resp, dict):
    resp = resp.copy()
    klass_name = resp.get('object')
    if isinstance(klass_name, basestring):
      klass = types.get(klass_name, StripeObject)
    else:
      klass = StripeObject
    return klass.construct_from(resp, api_key)
  else:
    return resp

## Network transport
class APIRequestor(object):
  def __init__(self, key=None):
    self.api_key = key

  @classmethod
  def api_url(cls, url=''):
    return '%s%s' % (api_base, url)

  @classmethod
  def _utf8(cls, value):
    if isinstance(value, unicode) and sys.version_info < (3, 0):
      return value.encode('utf-8')
    else:
      return value

  @classmethod
  def encode_dict(cls, stk, key, dictvalue):
    n = {}
    for k, v in dictvalue.iteritems():
      k = cls._utf8(k)
      v = cls._utf8(v)
      n["%s[%s]" % (key, k)] = v
    stk.extend(cls._encode_inner(n))


  @classmethod
  def encode_list(cls, stk, key, listvalue):
    for v in listvalue:
      v = cls._utf8(v)
      stk.append(("%s[]" % (key), v))

  @classmethod
  def encode_datetime(cls, stk, key, dttime):
    utc_timestamp = int(time.mktime(dttime.timetuple()))
    stk.append((key, utc_timestamp))

  @classmethod
  def encode_none(cls, stk, k, v):
    pass # do not include None-valued params in request

  @classmethod
  def _encode_inner(cls, d):
    """
    We want post vars of form:
    {'foo': 'bar', 'nested': {'a': 'b', 'c': 'd'}}
    to become:
    foo=bar&nested[a]=b&nested[c]=d
    """
    # special case value encoding
    ENCODERS = {
      list: cls.encode_list,
      dict: cls.encode_dict,
      datetime.datetime: cls.encode_datetime,
      types.NoneType: cls.encode_none,
    }

    stk = []
    for key, value in d.iteritems():
      key = cls._utf8(key)
      try:
          encoder = ENCODERS[value.__class__]
          encoder(stk, key, value)
      except KeyError:
        # don't need special encoding
        value = cls._utf8(value)
        stk.append((key, value))
    return stk

  @classmethod
  def _objects_to_ids(cls, d):
    if isinstance(d, APIResource):
      return d.id
    elif isinstance(d, dict):
      res = {}
      for k, v in d.iteritems():
        res[k] = cls._objects_to_ids(v)
      return res
    else:
      return d

  @classmethod
  def encode(cls, d):
    """
    Internal: encode a string for url representation
    """
    return urllib.urlencode(cls._encode_inner(d))

  @classmethod
  def build_url(cls, url, params):
    base_query = urlparse.urlparse(url).query
    if base_query:
      return '%s&%s' % (url, cls.encode(params))
    else:
      return '%s?%s' % (url, cls.encode(params))

  def request(self, meth, url, params={}):
    rbody, rcode, my_api_key = self.request_raw(meth, url, params)
    resp = self.interpret_response(rbody, rcode)
    return resp, my_api_key

  def handle_api_error(self, rbody, rcode, resp):
    try:
      error = resp['error']
    except (KeyError, TypeError):
      raise APIError("Invalid response object from API: %r (HTTP response code was %d)" % (rbody, rcode), rbody, rcode, resp)

    if rcode in [400, 404]:
      raise InvalidRequestError(error.get('message'), error.get('param'), rbody, rcode, resp)
    elif rcode == 401:
      raise AuthenticationError(error.get('message'), rbody, rcode, resp)
    elif rcode == 402:
      raise CardError(error.get('message'), error.get('param'), error.get('code'), rbody, rcode, resp)
    else:
      raise APIError(error.get('message'), rbody, rcode, resp)

  def request_raw(self, meth, url, params={}):
    """
    Mechanism for issuing an API call
    """
    my_api_key = self.api_key or api_key
    if my_api_key is None:
      raise AuthenticationError('No API key provided. (HINT: set your API key using "stripe.api_key = <API-KEY>"). You can generate API keys from the Stripe web interface.  See https://stripe.com/api for details, or email support@stripe.com if you have any questions.')

    abs_url = self.api_url(url)
    params = params.copy()
    self._objects_to_ids(params)

    ua = {
      'bindings_version' : VERSION,
      'lang' : 'python',
      'publisher' : 'stripe',
      'httplib': _httplib,
      }
    for attr, func in [['lang_version', platform.python_version],
                       ['platform', platform.platform],
                       ['uname', lambda: ' '.join(platform.uname())]]:
      try:
        val = func()
      except Exception, e:
        val = "!! %s" % e
      ua[attr] = val

    headers = {
      'X-Stripe-Client-User-Agent' : json.dumps(ua),
      'User-Agent' : 'Stripe/v1 PythonBindings/%s' % (VERSION, ),
      'Authorization' : 'Bearer %s' % (my_api_key, )
      }
    if api_version is not None:
      headers['Stripe-Version'] = api_version

    if _httplib == 'requests':
      rbody, rcode = self.requests_request(meth, abs_url, headers, params)
    elif _httplib == 'pycurl':
      rbody, rcode = self.pycurl_request(meth, abs_url, headers, params)
    elif _httplib == 'urlfetch':
      rbody, rcode = self.urlfetch_request(meth, abs_url, headers, params)
    elif _httplib == 'urllib2':
      rbody, rcode = self.urllib2_request(meth, abs_url, headers, params)
    else:
      raise StripeError("Stripe Python library bug discovered: invalid httplib %s.  Please report to support@stripe.com" % (_httplib, ))
    logger.info('API request to %s returned (response code, response body) of (%d, %r)' % (abs_url, rcode, rbody))
    return rbody, rcode, my_api_key

  def interpret_response(self, rbody, rcode):
    try:
      resp = json.loads(rbody.decode('utf-8'))
    except Exception:
      raise APIError("Invalid response body from API: %s (HTTP response code was %d)" % (rbody, rcode), rbody, rcode)
    if not (200 <= rcode < 300):
      self.handle_api_error(rbody, rcode, resp)
    return resp

  def requests_request(self, meth, abs_url, headers, params):
    meth = meth.lower()
    if meth == 'get' or meth == 'delete':
      if params:
        abs_url = self.build_url(abs_url, params)
      data = None
    elif meth == 'post':
      data = self.encode(params)
    else:
      raise APIConnectionError('Unrecognized HTTP method %r.  This may indicate a bug in the Stripe bindings.  Please contact support@stripe.com for assistance.' % (meth, ))

    kwargs = {}
    if verify_ssl_certs:
      kwargs['verify'] = os.path.join(os.path.dirname(__file__), 'data/ca-certificates.crt')
    else:
      kwargs['verify'] = False

    try:
      try:
        result = requests.request(meth, abs_url,
                                  headers=headers, data=data, timeout=80,
                                  **kwargs)
      except TypeError, e:
        raise TypeError('Warning: It looks like your installed version of the "requests" library is not compatible with Stripe\'s usage thereof. (HINT: The most likely cause is that your "requests" library is out of date. You can fix that by running "pip install -U requests".) The underlying error was: %s' %(e, ))

      # This causes the content to actually be read, which could cause
      # e.g. a socket timeout. TODO: The other fetch methods probably
      # are succeptible to the same and should be updated.
      content = result.content
      status_code = result.status_code
    except Exception, e:
      # Would catch just requests.exceptions.RequestException, but can
      # also raise ValueError, RuntimeError, etc.
      self.handle_requests_error(e)
    return content, status_code

  def handle_requests_error(self, e):
    if isinstance(e, requests.exceptions.RequestException):
      msg = "Unexpected error communicating with Stripe.  If this problem persists, let us know at support@stripe.com."
      err = "%s: %s" % (type(e).__name__, str(e))
    else:
      msg = "Unexpected error communicating with Stripe.  It looks like there's probably a configuration issue locally.  If this problem persists, let us know at support@stripe.com."
      err = "A %s was raised" % (type(e).__name__, )
      if str(e):
        err += " with error message %s" % (str(e), )
      else:
        err += " with no error message"
    msg = textwrap.fill(msg) + "\n\n(Network error: " + err + ")"
    raise APIConnectionError(msg)

  def pycurl_request(self, meth, abs_url, headers, params):
    s = StringIO.StringIO()
    curl = pycurl.Curl()

    meth = meth.lower()
    if meth == 'get':
      curl.setopt(pycurl.HTTPGET, 1)
      # TODO: maybe be a bit less manual here
      if params:
        abs_url = self.build_url(abs_url, params)
    elif meth == 'post':
      curl.setopt(pycurl.POST, 1)
      curl.setopt(pycurl.POSTFIELDS, self.encode(params))
    elif meth == 'delete':
      curl.setopt(pycurl.CUSTOMREQUEST, 'DELETE')
      if params:
        abs_url = self.build_url(abs_url, params)
    else:
      raise APIConnectionError('Unrecognized HTTP method %r.  This may indicate a bug in the Stripe bindings.  Please contact support@stripe.com for assistance.' % (meth, ))

    # pycurl doesn't like unicode URLs
    abs_url = self._utf8(abs_url)
    curl.setopt(pycurl.URL, abs_url)
    curl.setopt(pycurl.WRITEFUNCTION, s.write)
    curl.setopt(pycurl.NOSIGNAL, 1)
    curl.setopt(pycurl.CONNECTTIMEOUT, 30)
    curl.setopt(pycurl.TIMEOUT, 80)
    curl.setopt(pycurl.HTTPHEADER, ['%s: %s' % (k, v) for k, v in headers.iteritems()])
    if verify_ssl_certs:
      curl.setopt(pycurl.CAINFO, os.path.join(os.path.dirname(__file__), 'data/ca-certificates.crt'))
    else:
      curl.setopt(pycurl.SSL_VERIFYHOST, False)

    try:
      curl.perform()
    except pycurl.error, e:
      self.handle_pycurl_error(e)
    rbody = s.getvalue()
    rcode = curl.getinfo(pycurl.RESPONSE_CODE)
    return rbody, rcode

  def handle_pycurl_error(self, e):
    if e[0] in [pycurl.E_COULDNT_CONNECT,
                pycurl.E_COULDNT_RESOLVE_HOST,
                pycurl.E_OPERATION_TIMEOUTED]:
      msg = "Could not connect to Stripe (%s).  Please check your internet connection and try again.  If this problem persists, you should check Stripe's service status at https://twitter.com/stripestatus, or let us know at support@stripe.com." % (api_base, )
    elif e[0] == pycurl.E_SSL_CACERT or e[0] == pycurl.E_SSL_PEER_CERTIFICATE:
      msg = "Could not verify Stripe's SSL certificate.  Please make sure that your network is not intercepting certificates.  (Try going to %s in your browser.)  If this problem persists, let us know at support@stripe.com." % (api_base, )
    else:
      msg = "Unexpected error communicating with Stripe.  If this problem persists, let us know at support@stripe.com."
    msg = textwrap.fill(msg) + "\n\n(Network error: " + e[1] + ")"
    raise APIConnectionError(msg)

  def urlfetch_request(self, meth, abs_url, headers, params):
    args = {}
    if meth == 'post':
      args['payload'] = self.encode(params)
    elif meth == 'get' or meth == 'delete':
      abs_url = self.build_url(abs_url, params)
    else:
      raise APIConnectionError('Unrecognized HTTP method %r.  This may indicate a bug in the Stripe bindings.  Please contact support@stripe.com for assistance.' % (meth, ))
    args['url'] = abs_url
    args['method'] = meth
    args['headers'] = headers
    # Google App Engine doesn't let us specify our own cert bundle.
    # However, that's ok because the CA bundle they use recognizes
    # api.stripe.com.
    args['validate_certificate'] = verify_ssl_certs
    # GAE requests time out after 60 seconds, so make sure we leave
    # some time for the application to handle a slow Stripe
    args['deadline'] = 55

    try:
      result = urlfetch.fetch(**args)
    except urlfetch.Error, e:
      self.handle_urlfetch_error(e, abs_url)
    return result.content, result.status_code

  def handle_urlfetch_error(self, e, abs_url):
    if isinstance(e, urlfetch.InvalidURLError):
      msg = "The Stripe library attempted to fetch an invalid URL (%r).  This is likely due to a bug in the Stripe Python bindings.  Please let us know at support@stripe.com." % (abs_url, )
    elif isinstance(e, urlfetch.DownloadError):
      msg = "There was a problem retrieving data from Stripe."
    elif isinstance(e, urlfetch.ResponseTooLargeError):
      msg = "There was a problem receiving all of your data from Stripe.  This is likely due to a bug in Stripe.  Please let us know at support@stripe.com."
    else:
      msg = "Unexpected error communicating with Stripe.  If this problem persists, let us know at support@stripe.com."
    msg = textwrap.fill(msg) + "\n\n(Network error: " + str(e) + ")"
    raise APIConnectionError(msg)

  def urllib2_request(self, meth, abs_url, headers, params):
    if meth == 'get':
      abs_url = self.build_url(abs_url, params)
      req = urllib2.Request(abs_url, None, headers)
    elif meth == 'post':
      body = self.encode(params).encode('utf-8')
      req = urllib2.Request(abs_url, body, headers)
    elif meth == 'delete':
      abs_url = self.build_url(abs_url, params)
      req = urllib2.Request(abs_url, None, headers)
      req.get_method = lambda: 'DELETE'
    else:
      raise APIConnectionError('Unrecognized HTTP method %r.  This may indicate a bug in the Stripe bindings.  Please contact support@stripe.com for assistance.' % (meth, ))

    try:
      response = urllib2.urlopen(req)
      rbody = response.read()
      rcode = response.code
    except urllib2.HTTPError, e:
      rcode = e.code
      rbody = e.read()
    except (urllib2.URLError, ValueError), e:
      self.handle_urllib2_error(e, abs_url)
    return rbody, rcode

  def handle_urllib2_error(self, e, abs_url):
    msg = "Unexpected error communicating with Stripe.  If this problem persists, let us know at support@stripe.com."
    msg = textwrap.fill(msg) + "\n\n(Network error: " + str(e) + ")"
    raise APIConnectionError(msg)


class StripeObject(object):
  _permanent_attributes = set(['api_key'])

  def __init__(self, id=None, api_key=None, **params):
    self.__dict__['_values'] = set()
    self.__dict__['_unsaved_values'] = set()
    self.__dict__['_transient_values'] = set()
    self.__dict__['_retrieve_params'] = params

    self.__dict__['api_key'] = api_key

    if id:
      self.id = id

  def __setattr__(self, k, v):
    if v == "":
      raise ValueError(
        "You cannot set %s to an empty string. "
        "We interpret empty strings as None in requests."
        "You may set %s.%s = None to delete the property"%(k, str(self), k))
    self.__dict__[k] = v
    self._values.add(k)
    if k not in self._permanent_attributes:
      self._unsaved_values.add(k)

  def __getattr__(self, k):
    try:
      return self.__dict__[k]
    except KeyError:
      pass
    if k in self._transient_values:
      raise AttributeError("%r object has no attribute %r.  HINT: The %r attribute was set in the past, however.  It was then wiped when refreshing the object with the result returned by Stripe's API, probably as a result of a save().  The attributes currently available on this object are: %s" %
                           (type(self).__name__, k, k, ', '.join(self._values)))
    else:
      raise AttributeError("%r object has no attribute %r" % (type(self).__name__, k))

  def __getitem__(self, k):
    if k in self._values:
      return self.__dict__[k]
    elif k in self._transient_values:
      raise KeyError("%r.  HINT: The %r attribute was set in the past, however.  It was then wiped when refreshing the object with the result returned by Stripe's API, probably as a result of a save().  The attributes currently available on this object are: %s" % (k, k, ', '.join(self._values)))
    else:
      raise KeyError(k)

  def __delitem__(self, k):
    raise TypeError("You cannot delete attributes on a StripeObject. To unset a property, set it to None.")

  def get(self, k, default=None):
    try:
      return self[k]
    except KeyError:
      return default

  def setdefault(self, k, default=None):
    try:
      return self[k]
    except KeyError:
      self[k] = default
      return default

  def __setitem__(self, k, v):
    setattr(self, k, v)

  def keys(self):
    return self.to_dict().keys()

  def values(self):
    return self.to_dict().values()

  @classmethod
  def construct_from(cls, values, api_key):
    instance = cls(values.get('id'), api_key)
    instance.refresh_from(values, api_key)
    return instance

  def refresh_from(self, values, api_key, partial=False):
    self.api_key = api_key

    # Wipe old state before setting new.  This is useful for e.g. updating a
    # customer, where there is no persistent card parameter.  Mark those values
    # which don't persist as transient
    if partial:
      removed = set()
    else:
      removed = self._values - set(values)

    for k in removed:
      if k in self._permanent_attributes:
        continue
      del self.__dict__[k]
      self._values.discard(k)
      self._transient_values.add(k)
      self._unsaved_values.discard(k)

    for k, v in values.iteritems():
      if k in self._permanent_attributes:
        continue
      self.__dict__[k] = convert_to_stripe_object(v, api_key)
      self._values.add(k)
      self._transient_values.discard(k)
      self._unsaved_values.discard(k)

    if 'metadata' in values:
      self.previous_metadata = values['metadata']

  def __repr__(self):
    type_string = ''
    if isinstance(self.get('object'), basestring):
      type_string = ' %s' % self.get('object').encode('utf8')

    id_string = ''
    if isinstance(self.get('id'), basestring):
      id_string = ' id=%s' % self.get('id').encode('utf8')

    return '<%s%s%s at %s> JSON: %s' % (type(self).__name__, type_string, id_string, hex(id(self)), json.dumps(self.to_dict(), sort_keys=True, indent=2, cls=StripeObjectEncoder))

  def __str__(self):
    return json.dumps(self.to_dict(), sort_keys=True, indent=2, cls=StripeObjectEncoder)

  def to_dict(self):
    def _serialize(o):
      if isinstance(o, StripeObject):
        return o.to_dict()
      if isinstance(o, list):
        return [_serialize(i) for i in o]
      return o

    d = dict()
    for k in sorted(self._values):
      if k in self._permanent_attributes:
        continue
      v = getattr(self, k)
      v = _serialize(v)
      d[k] = v
    return d

class StripeObjectEncoder(json.JSONEncoder):
  def default(self, obj):
    if isinstance(obj, StripeObject):
      return obj.to_dict()
    else:
      return json.JSONEncoder.default(self, obj)

class APIResource(StripeObject):
  def _ident(self):
    return [self.get('id')]

  @classmethod
  def retrieve(cls, id, api_key=None, **params):
    instance = cls(id, api_key, **params)
    instance.refresh()
    return instance

  def refresh(self):
    requestor = APIRequestor(self.api_key)
    url = self.instance_url()
    response, api_key = requestor.request('get', url, self._retrieve_params)
    self.refresh_from(response, api_key)
    return self

  @classmethod
  def class_name(cls):
    if cls == APIResource:
      raise NotImplementedError('APIResource is an abstract class.  You should perform actions on its subclasses (Charge, Customer, etc.)')
    return "%s" % urllib.quote_plus(cls.__name__.lower())

  @classmethod
  def class_url(cls):
    cls_name = cls.class_name()
    return "/v1/%ss" % cls_name

  def instance_url(self):
    id = self.get('id')
    if not id:
      raise InvalidRequestError('Could not determine which URL to request: %s instance has invalid ID: %r' % (type(self).__name__, id), 'id')
    id = APIRequestor._utf8(id)
    base = self.class_url()
    extn = urllib.quote_plus(id)
    return "%s/%s" % (base, extn)

class ListObject(StripeObject):
  def all(self, **params):
    requestor = APIRequestor(self.api_key)
    url = self.get('url')
    response, api_key = requestor.request('get', url, params)
    return convert_to_stripe_object(response, api_key)

  def create(self, **params):
    requestor = APIRequestor(self.api_key)
    url = self.get('url')
    response, api_key = requestor.request('post', url, params)
    return convert_to_stripe_object(response, api_key)

  def retrieve(self, id, **params):
    requestor = APIRequestor(self.api_key)
    base = self.get('url')
    id = APIRequestor._utf8(id)
    extn = urllib.quote_plus(id)
    url =  "%s/%s" % (base, extn)
    response, api_key = requestor.request('get', url, params)
    return convert_to_stripe_object(response, api_key)

class SingletonAPIResource(APIResource):
  def _ident(self):
    return [self.get('id')]

  @classmethod
  def retrieve(cls, api_key=None):
    instance = cls(None, api_key)
    instance.refresh()
    return instance

  @classmethod
  def class_url(cls):
    cls_name = cls.class_name()
    return "/v1/%s" % cls_name

  def instance_url(self):
    return self.class_url()

# Classes of API operations
class ListableAPIResource(APIResource):
  @classmethod
  def all(cls, api_key=None, **params):
    requestor = APIRequestor(api_key)
    url = cls.class_url()
    response, api_key = requestor.request('get', url, params)
    return convert_to_stripe_object(response, api_key)

class CreateableAPIResource(APIResource):
  @classmethod
  def create(cls, api_key=None, **params):
    requestor = APIRequestor(api_key)
    url = cls.class_url()
    response, api_key = requestor.request('post', url, params)
    return convert_to_stripe_object(response, api_key)

class UpdateableAPIResource(APIResource):
  def save(self):
    updated_params = self.serialize(self)

    if getattr(self, 'metadata', None):
      updated_params['metadata'] = self.serialize_metadata()

    if updated_params:
      requestor = APIRequestor(self.api_key)

      url = self.instance_url()
      response, api_key = requestor.request('post', url, updated_params)
      self.refresh_from(response, api_key)
    else:
      logger.debug("Trying to save already saved object %r" % (self, ))
    return self

  def serialize_metadata(self):
    if 'metadata' in self._unsaved_values:
      # the metadata object has been reassigned
      # i.e. as object.metadata = {key: val}
      metadata_update = self.metadata
      keys_to_unset = set(self.previous_metadata.keys()) - set(self.metadata.keys())
      for key in keys_to_unset:
        metadata_update[key] = ""

      return metadata_update
    else:
      return self.serialize(self.metadata)

  def serialize(self, obj):
    params = {}
    if obj._unsaved_values:
      for k in obj._unsaved_values:
        if k == 'id' or k == 'previous_metadata':
          continue
        v = getattr(obj, k)
        params[k] = v if v is not None else ""
    return params

class DeletableAPIResource(APIResource):
  def delete(self, **params):
    requestor = APIRequestor(self.api_key)
    url = self.instance_url()
    response, api_key = requestor.request('delete', url, params)
    self.refresh_from(response, api_key)
    return self

# API objects
class Account(SingletonAPIResource):
  pass

class Balance(SingletonAPIResource):
  pass

class BalanceTransaction(ListableAPIResource):
  @classmethod
  def class_url(cls):
    return '/v1/balance/history'

class Card(UpdateableAPIResource, DeletableAPIResource):
  def instance_url(self):
    self.id = APIRequestor._utf8(self.id)
    self.customer = APIRequestor._utf8(self.customer)

    base = Customer.class_url()
    cust_extn = urllib.quote_plus(self.customer)
    extn = urllib.quote_plus(self.id)

    return "%s/%s/cards/%s" % (base, cust_extn, extn)

  @classmethod
  def retrieve(cls, id, api_key=None, **params):
    raise NotImplementedError("Can't retrieve a card without a customer ID. Use customer.cards.retrieve('card_id') instead.")

class Charge(CreateableAPIResource, ListableAPIResource, UpdateableAPIResource):
  def refund(self, **params):
    requestor = APIRequestor(self.api_key)
    url = self.instance_url() + '/refund'
    response, api_key = requestor.request('post', url, params)
    self.refresh_from(response, api_key)
    return self

  def capture(self, **params):
    requestor = APIRequestor(self.api_key)
    url = self.instance_url() + '/capture'
    response, api_key = requestor.request('post', url, params)
    self.refresh_from(response, api_key)
    return self

  def update_dispute(self, **params):
    requestor = APIRequestor(self.api_key)
    url = self.instance_url() + '/dispute'
    response, api_key = requestor.request('post', url, params)
    self.refresh_from({ 'dispute' : response }, api_key, True)
    return self.dispute

  def close_dispute(self):
    requestor = APIRequestor(self.api_key)
    url = self.instance_url() + '/dispute/close'
    response, api_key = requestor.request('post', url, {})
    self.refresh_from({ 'dispute' : response }, api_key, True)
    return self.dispute

class ApplicationFee(ListableAPIResource):
  @classmethod
  def class_name(cls):
    return 'application_fee'

  def refund(self, **params):
    requestor = APIRequestor(self.api_key)
    url = self.instance_url() + '/refund'
    response, api_key = requestor.request('post', url, params)
    self.refresh_from(response, api_key)
    return self

class Customer(CreateableAPIResource, UpdateableAPIResource,
               ListableAPIResource, DeletableAPIResource):
  def add_invoice_item(self, **params):
    params['customer'] = self.id
    ii = InvoiceItem.create(self.api_key, **params)
    return ii
>>>>>>> f48dce4d

# Error imports.  Note that we may want to move these out of the root
# namespace in the future and you should prefer to access them via
# the fully qualified `stripe.error` module.

from stripe.error import (  # noqa
    StripeError, APIError, APIConnectionError, AuthenticationError, CardError,
    InvalidRequestError)

# DEPRECATED: These imports will be moved out of the root stripe namespace
# in version 2.0

from stripe.version import VERSION  # noqa
from stripe.api_requestor import APIRequestor  # noqa
from stripe.resource import (  # noqa
    convert_to_stripe_object, StripeObject, StripeObjectEncoder,
    APIResource, ListObject, SingletonAPIResource, ListableAPIResource,
    CreateableAPIResource, UpdateableAPIResource, DeletableAPIResource)
from stripe.util import json, logger  # noqa


# This is a pretty ugly solution to deprecating modules but a similar
# approach is used in Zope, Twisted and sanctioned in:
# https://mail.python.org/pipermail/python-ideas/2012-May/014969.html
import sys as _sys
import warnings as _warnings
from inspect import isclass as _isclass, ismodule as _ismodule

_dogetattr = object.__getattribute__
_ALLOWED_ATTRIBUTES = (
    'api_key',
    'api_base',
    'api_version',
    'verify_ssl_certs'
)
_original_module = _sys.modules[__name__]


class _DeprecationWrapper(object):

    def __getattribute__(self, name):
        value = getattr(_original_module, name)

        # Allow specific names and resources
        if not (name[0] == '_' or
                name in _ALLOWED_ATTRIBUTES or
                _ismodule(value) or
                (_isclass(value) and
                 issubclass(value, APIResource) and
                 value is not APIResource)):
            _warnings.warn(
                'Attribute `%s` is being moved out of the `stripe` module '
                'in version 2.0 of the Stripe bindings.  Please access it '
                'in the appropriate submodule instead' % (name,),
                DeprecationWarning, stacklevel=2)

        return value

    def __setattr__(self, name, value):
        setattr(_original_module, name, value)

    def __delattr__(self, name):
        delattr(_original_module, name)

_sys.modules[__name__] = _DeprecationWrapper()<|MERGE_RESOLUTION|>--- conflicted
+++ resolved
@@ -12,768 +12,11 @@
 api_version = None
 verify_ssl_certs = True
 
-<<<<<<< HEAD
 # Resource
-
 from stripe.resource import (  # noqa
     Account, Balance, BalanceTransaction, Card, Charge, Customer, Invoice,
-    InvoiceItem, Plan, Token, Coupon, Event, Transfer, Recipient)
-=======
-## Exceptions
-class StripeError(Exception):
-  def __init__(self, message=None, http_body=None, http_status=None, json_body=None):
-    super(StripeError, self).__init__(message)
-    self.http_body = http_body and http_body.decode('utf-8')
-    self.http_status = http_status
-    self.json_body = json_body
-
-class APIError(StripeError):
-  pass
-
-class APIConnectionError(StripeError):
-  pass
-
-class CardError(StripeError):
-  def __init__(self, message, param, code, http_body=None, http_status=None, json_body=None):
-    super(CardError, self).__init__(message, http_body, http_status, json_body)
-    self.param = param
-    self.code = code
-    self.http_body = http_body and http_body.decode('utf-8')
-    self.http_status = http_status
-    self.json_body = json_body
-
-class InvalidRequestError(StripeError):
-  def __init__(self, message, param, http_body=None, http_status=None, json_body=None):
-    super(InvalidRequestError, self).__init__(message, http_body, http_status, json_body)
-    self.param = param
-
-class AuthenticationError(StripeError):
-  pass
-
-def convert_to_stripe_object(resp, api_key):
-  types = { 'charge' : Charge, 'customer' : Customer,
-            'invoice' : Invoice, 'invoiceitem' : InvoiceItem,
-            'plan' : Plan, 'coupon': Coupon, 'token' : Token, 'event': Event,
-            'transfer': Transfer, 'list': ListObject, 'recipient': Recipient,
-            'card': Card, 'application_fee': ApplicationFee }
-
-  if isinstance(resp, list):
-    return [convert_to_stripe_object(i, api_key) for i in resp]
-  elif isinstance(resp, dict):
-    resp = resp.copy()
-    klass_name = resp.get('object')
-    if isinstance(klass_name, basestring):
-      klass = types.get(klass_name, StripeObject)
-    else:
-      klass = StripeObject
-    return klass.construct_from(resp, api_key)
-  else:
-    return resp
-
-## Network transport
-class APIRequestor(object):
-  def __init__(self, key=None):
-    self.api_key = key
-
-  @classmethod
-  def api_url(cls, url=''):
-    return '%s%s' % (api_base, url)
-
-  @classmethod
-  def _utf8(cls, value):
-    if isinstance(value, unicode) and sys.version_info < (3, 0):
-      return value.encode('utf-8')
-    else:
-      return value
-
-  @classmethod
-  def encode_dict(cls, stk, key, dictvalue):
-    n = {}
-    for k, v in dictvalue.iteritems():
-      k = cls._utf8(k)
-      v = cls._utf8(v)
-      n["%s[%s]" % (key, k)] = v
-    stk.extend(cls._encode_inner(n))
-
-
-  @classmethod
-  def encode_list(cls, stk, key, listvalue):
-    for v in listvalue:
-      v = cls._utf8(v)
-      stk.append(("%s[]" % (key), v))
-
-  @classmethod
-  def encode_datetime(cls, stk, key, dttime):
-    utc_timestamp = int(time.mktime(dttime.timetuple()))
-    stk.append((key, utc_timestamp))
-
-  @classmethod
-  def encode_none(cls, stk, k, v):
-    pass # do not include None-valued params in request
-
-  @classmethod
-  def _encode_inner(cls, d):
-    """
-    We want post vars of form:
-    {'foo': 'bar', 'nested': {'a': 'b', 'c': 'd'}}
-    to become:
-    foo=bar&nested[a]=b&nested[c]=d
-    """
-    # special case value encoding
-    ENCODERS = {
-      list: cls.encode_list,
-      dict: cls.encode_dict,
-      datetime.datetime: cls.encode_datetime,
-      types.NoneType: cls.encode_none,
-    }
-
-    stk = []
-    for key, value in d.iteritems():
-      key = cls._utf8(key)
-      try:
-          encoder = ENCODERS[value.__class__]
-          encoder(stk, key, value)
-      except KeyError:
-        # don't need special encoding
-        value = cls._utf8(value)
-        stk.append((key, value))
-    return stk
-
-  @classmethod
-  def _objects_to_ids(cls, d):
-    if isinstance(d, APIResource):
-      return d.id
-    elif isinstance(d, dict):
-      res = {}
-      for k, v in d.iteritems():
-        res[k] = cls._objects_to_ids(v)
-      return res
-    else:
-      return d
-
-  @classmethod
-  def encode(cls, d):
-    """
-    Internal: encode a string for url representation
-    """
-    return urllib.urlencode(cls._encode_inner(d))
-
-  @classmethod
-  def build_url(cls, url, params):
-    base_query = urlparse.urlparse(url).query
-    if base_query:
-      return '%s&%s' % (url, cls.encode(params))
-    else:
-      return '%s?%s' % (url, cls.encode(params))
-
-  def request(self, meth, url, params={}):
-    rbody, rcode, my_api_key = self.request_raw(meth, url, params)
-    resp = self.interpret_response(rbody, rcode)
-    return resp, my_api_key
-
-  def handle_api_error(self, rbody, rcode, resp):
-    try:
-      error = resp['error']
-    except (KeyError, TypeError):
-      raise APIError("Invalid response object from API: %r (HTTP response code was %d)" % (rbody, rcode), rbody, rcode, resp)
-
-    if rcode in [400, 404]:
-      raise InvalidRequestError(error.get('message'), error.get('param'), rbody, rcode, resp)
-    elif rcode == 401:
-      raise AuthenticationError(error.get('message'), rbody, rcode, resp)
-    elif rcode == 402:
-      raise CardError(error.get('message'), error.get('param'), error.get('code'), rbody, rcode, resp)
-    else:
-      raise APIError(error.get('message'), rbody, rcode, resp)
-
-  def request_raw(self, meth, url, params={}):
-    """
-    Mechanism for issuing an API call
-    """
-    my_api_key = self.api_key or api_key
-    if my_api_key is None:
-      raise AuthenticationError('No API key provided. (HINT: set your API key using "stripe.api_key = <API-KEY>"). You can generate API keys from the Stripe web interface.  See https://stripe.com/api for details, or email support@stripe.com if you have any questions.')
-
-    abs_url = self.api_url(url)
-    params = params.copy()
-    self._objects_to_ids(params)
-
-    ua = {
-      'bindings_version' : VERSION,
-      'lang' : 'python',
-      'publisher' : 'stripe',
-      'httplib': _httplib,
-      }
-    for attr, func in [['lang_version', platform.python_version],
-                       ['platform', platform.platform],
-                       ['uname', lambda: ' '.join(platform.uname())]]:
-      try:
-        val = func()
-      except Exception, e:
-        val = "!! %s" % e
-      ua[attr] = val
-
-    headers = {
-      'X-Stripe-Client-User-Agent' : json.dumps(ua),
-      'User-Agent' : 'Stripe/v1 PythonBindings/%s' % (VERSION, ),
-      'Authorization' : 'Bearer %s' % (my_api_key, )
-      }
-    if api_version is not None:
-      headers['Stripe-Version'] = api_version
-
-    if _httplib == 'requests':
-      rbody, rcode = self.requests_request(meth, abs_url, headers, params)
-    elif _httplib == 'pycurl':
-      rbody, rcode = self.pycurl_request(meth, abs_url, headers, params)
-    elif _httplib == 'urlfetch':
-      rbody, rcode = self.urlfetch_request(meth, abs_url, headers, params)
-    elif _httplib == 'urllib2':
-      rbody, rcode = self.urllib2_request(meth, abs_url, headers, params)
-    else:
-      raise StripeError("Stripe Python library bug discovered: invalid httplib %s.  Please report to support@stripe.com" % (_httplib, ))
-    logger.info('API request to %s returned (response code, response body) of (%d, %r)' % (abs_url, rcode, rbody))
-    return rbody, rcode, my_api_key
-
-  def interpret_response(self, rbody, rcode):
-    try:
-      resp = json.loads(rbody.decode('utf-8'))
-    except Exception:
-      raise APIError("Invalid response body from API: %s (HTTP response code was %d)" % (rbody, rcode), rbody, rcode)
-    if not (200 <= rcode < 300):
-      self.handle_api_error(rbody, rcode, resp)
-    return resp
-
-  def requests_request(self, meth, abs_url, headers, params):
-    meth = meth.lower()
-    if meth == 'get' or meth == 'delete':
-      if params:
-        abs_url = self.build_url(abs_url, params)
-      data = None
-    elif meth == 'post':
-      data = self.encode(params)
-    else:
-      raise APIConnectionError('Unrecognized HTTP method %r.  This may indicate a bug in the Stripe bindings.  Please contact support@stripe.com for assistance.' % (meth, ))
-
-    kwargs = {}
-    if verify_ssl_certs:
-      kwargs['verify'] = os.path.join(os.path.dirname(__file__), 'data/ca-certificates.crt')
-    else:
-      kwargs['verify'] = False
-
-    try:
-      try:
-        result = requests.request(meth, abs_url,
-                                  headers=headers, data=data, timeout=80,
-                                  **kwargs)
-      except TypeError, e:
-        raise TypeError('Warning: It looks like your installed version of the "requests" library is not compatible with Stripe\'s usage thereof. (HINT: The most likely cause is that your "requests" library is out of date. You can fix that by running "pip install -U requests".) The underlying error was: %s' %(e, ))
-
-      # This causes the content to actually be read, which could cause
-      # e.g. a socket timeout. TODO: The other fetch methods probably
-      # are succeptible to the same and should be updated.
-      content = result.content
-      status_code = result.status_code
-    except Exception, e:
-      # Would catch just requests.exceptions.RequestException, but can
-      # also raise ValueError, RuntimeError, etc.
-      self.handle_requests_error(e)
-    return content, status_code
-
-  def handle_requests_error(self, e):
-    if isinstance(e, requests.exceptions.RequestException):
-      msg = "Unexpected error communicating with Stripe.  If this problem persists, let us know at support@stripe.com."
-      err = "%s: %s" % (type(e).__name__, str(e))
-    else:
-      msg = "Unexpected error communicating with Stripe.  It looks like there's probably a configuration issue locally.  If this problem persists, let us know at support@stripe.com."
-      err = "A %s was raised" % (type(e).__name__, )
-      if str(e):
-        err += " with error message %s" % (str(e), )
-      else:
-        err += " with no error message"
-    msg = textwrap.fill(msg) + "\n\n(Network error: " + err + ")"
-    raise APIConnectionError(msg)
-
-  def pycurl_request(self, meth, abs_url, headers, params):
-    s = StringIO.StringIO()
-    curl = pycurl.Curl()
-
-    meth = meth.lower()
-    if meth == 'get':
-      curl.setopt(pycurl.HTTPGET, 1)
-      # TODO: maybe be a bit less manual here
-      if params:
-        abs_url = self.build_url(abs_url, params)
-    elif meth == 'post':
-      curl.setopt(pycurl.POST, 1)
-      curl.setopt(pycurl.POSTFIELDS, self.encode(params))
-    elif meth == 'delete':
-      curl.setopt(pycurl.CUSTOMREQUEST, 'DELETE')
-      if params:
-        abs_url = self.build_url(abs_url, params)
-    else:
-      raise APIConnectionError('Unrecognized HTTP method %r.  This may indicate a bug in the Stripe bindings.  Please contact support@stripe.com for assistance.' % (meth, ))
-
-    # pycurl doesn't like unicode URLs
-    abs_url = self._utf8(abs_url)
-    curl.setopt(pycurl.URL, abs_url)
-    curl.setopt(pycurl.WRITEFUNCTION, s.write)
-    curl.setopt(pycurl.NOSIGNAL, 1)
-    curl.setopt(pycurl.CONNECTTIMEOUT, 30)
-    curl.setopt(pycurl.TIMEOUT, 80)
-    curl.setopt(pycurl.HTTPHEADER, ['%s: %s' % (k, v) for k, v in headers.iteritems()])
-    if verify_ssl_certs:
-      curl.setopt(pycurl.CAINFO, os.path.join(os.path.dirname(__file__), 'data/ca-certificates.crt'))
-    else:
-      curl.setopt(pycurl.SSL_VERIFYHOST, False)
-
-    try:
-      curl.perform()
-    except pycurl.error, e:
-      self.handle_pycurl_error(e)
-    rbody = s.getvalue()
-    rcode = curl.getinfo(pycurl.RESPONSE_CODE)
-    return rbody, rcode
-
-  def handle_pycurl_error(self, e):
-    if e[0] in [pycurl.E_COULDNT_CONNECT,
-                pycurl.E_COULDNT_RESOLVE_HOST,
-                pycurl.E_OPERATION_TIMEOUTED]:
-      msg = "Could not connect to Stripe (%s).  Please check your internet connection and try again.  If this problem persists, you should check Stripe's service status at https://twitter.com/stripestatus, or let us know at support@stripe.com." % (api_base, )
-    elif e[0] == pycurl.E_SSL_CACERT or e[0] == pycurl.E_SSL_PEER_CERTIFICATE:
-      msg = "Could not verify Stripe's SSL certificate.  Please make sure that your network is not intercepting certificates.  (Try going to %s in your browser.)  If this problem persists, let us know at support@stripe.com." % (api_base, )
-    else:
-      msg = "Unexpected error communicating with Stripe.  If this problem persists, let us know at support@stripe.com."
-    msg = textwrap.fill(msg) + "\n\n(Network error: " + e[1] + ")"
-    raise APIConnectionError(msg)
-
-  def urlfetch_request(self, meth, abs_url, headers, params):
-    args = {}
-    if meth == 'post':
-      args['payload'] = self.encode(params)
-    elif meth == 'get' or meth == 'delete':
-      abs_url = self.build_url(abs_url, params)
-    else:
-      raise APIConnectionError('Unrecognized HTTP method %r.  This may indicate a bug in the Stripe bindings.  Please contact support@stripe.com for assistance.' % (meth, ))
-    args['url'] = abs_url
-    args['method'] = meth
-    args['headers'] = headers
-    # Google App Engine doesn't let us specify our own cert bundle.
-    # However, that's ok because the CA bundle they use recognizes
-    # api.stripe.com.
-    args['validate_certificate'] = verify_ssl_certs
-    # GAE requests time out after 60 seconds, so make sure we leave
-    # some time for the application to handle a slow Stripe
-    args['deadline'] = 55
-
-    try:
-      result = urlfetch.fetch(**args)
-    except urlfetch.Error, e:
-      self.handle_urlfetch_error(e, abs_url)
-    return result.content, result.status_code
-
-  def handle_urlfetch_error(self, e, abs_url):
-    if isinstance(e, urlfetch.InvalidURLError):
-      msg = "The Stripe library attempted to fetch an invalid URL (%r).  This is likely due to a bug in the Stripe Python bindings.  Please let us know at support@stripe.com." % (abs_url, )
-    elif isinstance(e, urlfetch.DownloadError):
-      msg = "There was a problem retrieving data from Stripe."
-    elif isinstance(e, urlfetch.ResponseTooLargeError):
-      msg = "There was a problem receiving all of your data from Stripe.  This is likely due to a bug in Stripe.  Please let us know at support@stripe.com."
-    else:
-      msg = "Unexpected error communicating with Stripe.  If this problem persists, let us know at support@stripe.com."
-    msg = textwrap.fill(msg) + "\n\n(Network error: " + str(e) + ")"
-    raise APIConnectionError(msg)
-
-  def urllib2_request(self, meth, abs_url, headers, params):
-    if meth == 'get':
-      abs_url = self.build_url(abs_url, params)
-      req = urllib2.Request(abs_url, None, headers)
-    elif meth == 'post':
-      body = self.encode(params).encode('utf-8')
-      req = urllib2.Request(abs_url, body, headers)
-    elif meth == 'delete':
-      abs_url = self.build_url(abs_url, params)
-      req = urllib2.Request(abs_url, None, headers)
-      req.get_method = lambda: 'DELETE'
-    else:
-      raise APIConnectionError('Unrecognized HTTP method %r.  This may indicate a bug in the Stripe bindings.  Please contact support@stripe.com for assistance.' % (meth, ))
-
-    try:
-      response = urllib2.urlopen(req)
-      rbody = response.read()
-      rcode = response.code
-    except urllib2.HTTPError, e:
-      rcode = e.code
-      rbody = e.read()
-    except (urllib2.URLError, ValueError), e:
-      self.handle_urllib2_error(e, abs_url)
-    return rbody, rcode
-
-  def handle_urllib2_error(self, e, abs_url):
-    msg = "Unexpected error communicating with Stripe.  If this problem persists, let us know at support@stripe.com."
-    msg = textwrap.fill(msg) + "\n\n(Network error: " + str(e) + ")"
-    raise APIConnectionError(msg)
-
-
-class StripeObject(object):
-  _permanent_attributes = set(['api_key'])
-
-  def __init__(self, id=None, api_key=None, **params):
-    self.__dict__['_values'] = set()
-    self.__dict__['_unsaved_values'] = set()
-    self.__dict__['_transient_values'] = set()
-    self.__dict__['_retrieve_params'] = params
-
-    self.__dict__['api_key'] = api_key
-
-    if id:
-      self.id = id
-
-  def __setattr__(self, k, v):
-    if v == "":
-      raise ValueError(
-        "You cannot set %s to an empty string. "
-        "We interpret empty strings as None in requests."
-        "You may set %s.%s = None to delete the property"%(k, str(self), k))
-    self.__dict__[k] = v
-    self._values.add(k)
-    if k not in self._permanent_attributes:
-      self._unsaved_values.add(k)
-
-  def __getattr__(self, k):
-    try:
-      return self.__dict__[k]
-    except KeyError:
-      pass
-    if k in self._transient_values:
-      raise AttributeError("%r object has no attribute %r.  HINT: The %r attribute was set in the past, however.  It was then wiped when refreshing the object with the result returned by Stripe's API, probably as a result of a save().  The attributes currently available on this object are: %s" %
-                           (type(self).__name__, k, k, ', '.join(self._values)))
-    else:
-      raise AttributeError("%r object has no attribute %r" % (type(self).__name__, k))
-
-  def __getitem__(self, k):
-    if k in self._values:
-      return self.__dict__[k]
-    elif k in self._transient_values:
-      raise KeyError("%r.  HINT: The %r attribute was set in the past, however.  It was then wiped when refreshing the object with the result returned by Stripe's API, probably as a result of a save().  The attributes currently available on this object are: %s" % (k, k, ', '.join(self._values)))
-    else:
-      raise KeyError(k)
-
-  def __delitem__(self, k):
-    raise TypeError("You cannot delete attributes on a StripeObject. To unset a property, set it to None.")
-
-  def get(self, k, default=None):
-    try:
-      return self[k]
-    except KeyError:
-      return default
-
-  def setdefault(self, k, default=None):
-    try:
-      return self[k]
-    except KeyError:
-      self[k] = default
-      return default
-
-  def __setitem__(self, k, v):
-    setattr(self, k, v)
-
-  def keys(self):
-    return self.to_dict().keys()
-
-  def values(self):
-    return self.to_dict().values()
-
-  @classmethod
-  def construct_from(cls, values, api_key):
-    instance = cls(values.get('id'), api_key)
-    instance.refresh_from(values, api_key)
-    return instance
-
-  def refresh_from(self, values, api_key, partial=False):
-    self.api_key = api_key
-
-    # Wipe old state before setting new.  This is useful for e.g. updating a
-    # customer, where there is no persistent card parameter.  Mark those values
-    # which don't persist as transient
-    if partial:
-      removed = set()
-    else:
-      removed = self._values - set(values)
-
-    for k in removed:
-      if k in self._permanent_attributes:
-        continue
-      del self.__dict__[k]
-      self._values.discard(k)
-      self._transient_values.add(k)
-      self._unsaved_values.discard(k)
-
-    for k, v in values.iteritems():
-      if k in self._permanent_attributes:
-        continue
-      self.__dict__[k] = convert_to_stripe_object(v, api_key)
-      self._values.add(k)
-      self._transient_values.discard(k)
-      self._unsaved_values.discard(k)
-
-    if 'metadata' in values:
-      self.previous_metadata = values['metadata']
-
-  def __repr__(self):
-    type_string = ''
-    if isinstance(self.get('object'), basestring):
-      type_string = ' %s' % self.get('object').encode('utf8')
-
-    id_string = ''
-    if isinstance(self.get('id'), basestring):
-      id_string = ' id=%s' % self.get('id').encode('utf8')
-
-    return '<%s%s%s at %s> JSON: %s' % (type(self).__name__, type_string, id_string, hex(id(self)), json.dumps(self.to_dict(), sort_keys=True, indent=2, cls=StripeObjectEncoder))
-
-  def __str__(self):
-    return json.dumps(self.to_dict(), sort_keys=True, indent=2, cls=StripeObjectEncoder)
-
-  def to_dict(self):
-    def _serialize(o):
-      if isinstance(o, StripeObject):
-        return o.to_dict()
-      if isinstance(o, list):
-        return [_serialize(i) for i in o]
-      return o
-
-    d = dict()
-    for k in sorted(self._values):
-      if k in self._permanent_attributes:
-        continue
-      v = getattr(self, k)
-      v = _serialize(v)
-      d[k] = v
-    return d
-
-class StripeObjectEncoder(json.JSONEncoder):
-  def default(self, obj):
-    if isinstance(obj, StripeObject):
-      return obj.to_dict()
-    else:
-      return json.JSONEncoder.default(self, obj)
-
-class APIResource(StripeObject):
-  def _ident(self):
-    return [self.get('id')]
-
-  @classmethod
-  def retrieve(cls, id, api_key=None, **params):
-    instance = cls(id, api_key, **params)
-    instance.refresh()
-    return instance
-
-  def refresh(self):
-    requestor = APIRequestor(self.api_key)
-    url = self.instance_url()
-    response, api_key = requestor.request('get', url, self._retrieve_params)
-    self.refresh_from(response, api_key)
-    return self
-
-  @classmethod
-  def class_name(cls):
-    if cls == APIResource:
-      raise NotImplementedError('APIResource is an abstract class.  You should perform actions on its subclasses (Charge, Customer, etc.)')
-    return "%s" % urllib.quote_plus(cls.__name__.lower())
-
-  @classmethod
-  def class_url(cls):
-    cls_name = cls.class_name()
-    return "/v1/%ss" % cls_name
-
-  def instance_url(self):
-    id = self.get('id')
-    if not id:
-      raise InvalidRequestError('Could not determine which URL to request: %s instance has invalid ID: %r' % (type(self).__name__, id), 'id')
-    id = APIRequestor._utf8(id)
-    base = self.class_url()
-    extn = urllib.quote_plus(id)
-    return "%s/%s" % (base, extn)
-
-class ListObject(StripeObject):
-  def all(self, **params):
-    requestor = APIRequestor(self.api_key)
-    url = self.get('url')
-    response, api_key = requestor.request('get', url, params)
-    return convert_to_stripe_object(response, api_key)
-
-  def create(self, **params):
-    requestor = APIRequestor(self.api_key)
-    url = self.get('url')
-    response, api_key = requestor.request('post', url, params)
-    return convert_to_stripe_object(response, api_key)
-
-  def retrieve(self, id, **params):
-    requestor = APIRequestor(self.api_key)
-    base = self.get('url')
-    id = APIRequestor._utf8(id)
-    extn = urllib.quote_plus(id)
-    url =  "%s/%s" % (base, extn)
-    response, api_key = requestor.request('get', url, params)
-    return convert_to_stripe_object(response, api_key)
-
-class SingletonAPIResource(APIResource):
-  def _ident(self):
-    return [self.get('id')]
-
-  @classmethod
-  def retrieve(cls, api_key=None):
-    instance = cls(None, api_key)
-    instance.refresh()
-    return instance
-
-  @classmethod
-  def class_url(cls):
-    cls_name = cls.class_name()
-    return "/v1/%s" % cls_name
-
-  def instance_url(self):
-    return self.class_url()
-
-# Classes of API operations
-class ListableAPIResource(APIResource):
-  @classmethod
-  def all(cls, api_key=None, **params):
-    requestor = APIRequestor(api_key)
-    url = cls.class_url()
-    response, api_key = requestor.request('get', url, params)
-    return convert_to_stripe_object(response, api_key)
-
-class CreateableAPIResource(APIResource):
-  @classmethod
-  def create(cls, api_key=None, **params):
-    requestor = APIRequestor(api_key)
-    url = cls.class_url()
-    response, api_key = requestor.request('post', url, params)
-    return convert_to_stripe_object(response, api_key)
-
-class UpdateableAPIResource(APIResource):
-  def save(self):
-    updated_params = self.serialize(self)
-
-    if getattr(self, 'metadata', None):
-      updated_params['metadata'] = self.serialize_metadata()
-
-    if updated_params:
-      requestor = APIRequestor(self.api_key)
-
-      url = self.instance_url()
-      response, api_key = requestor.request('post', url, updated_params)
-      self.refresh_from(response, api_key)
-    else:
-      logger.debug("Trying to save already saved object %r" % (self, ))
-    return self
-
-  def serialize_metadata(self):
-    if 'metadata' in self._unsaved_values:
-      # the metadata object has been reassigned
-      # i.e. as object.metadata = {key: val}
-      metadata_update = self.metadata
-      keys_to_unset = set(self.previous_metadata.keys()) - set(self.metadata.keys())
-      for key in keys_to_unset:
-        metadata_update[key] = ""
-
-      return metadata_update
-    else:
-      return self.serialize(self.metadata)
-
-  def serialize(self, obj):
-    params = {}
-    if obj._unsaved_values:
-      for k in obj._unsaved_values:
-        if k == 'id' or k == 'previous_metadata':
-          continue
-        v = getattr(obj, k)
-        params[k] = v if v is not None else ""
-    return params
-
-class DeletableAPIResource(APIResource):
-  def delete(self, **params):
-    requestor = APIRequestor(self.api_key)
-    url = self.instance_url()
-    response, api_key = requestor.request('delete', url, params)
-    self.refresh_from(response, api_key)
-    return self
-
-# API objects
-class Account(SingletonAPIResource):
-  pass
-
-class Balance(SingletonAPIResource):
-  pass
-
-class BalanceTransaction(ListableAPIResource):
-  @classmethod
-  def class_url(cls):
-    return '/v1/balance/history'
-
-class Card(UpdateableAPIResource, DeletableAPIResource):
-  def instance_url(self):
-    self.id = APIRequestor._utf8(self.id)
-    self.customer = APIRequestor._utf8(self.customer)
-
-    base = Customer.class_url()
-    cust_extn = urllib.quote_plus(self.customer)
-    extn = urllib.quote_plus(self.id)
-
-    return "%s/%s/cards/%s" % (base, cust_extn, extn)
-
-  @classmethod
-  def retrieve(cls, id, api_key=None, **params):
-    raise NotImplementedError("Can't retrieve a card without a customer ID. Use customer.cards.retrieve('card_id') instead.")
-
-class Charge(CreateableAPIResource, ListableAPIResource, UpdateableAPIResource):
-  def refund(self, **params):
-    requestor = APIRequestor(self.api_key)
-    url = self.instance_url() + '/refund'
-    response, api_key = requestor.request('post', url, params)
-    self.refresh_from(response, api_key)
-    return self
-
-  def capture(self, **params):
-    requestor = APIRequestor(self.api_key)
-    url = self.instance_url() + '/capture'
-    response, api_key = requestor.request('post', url, params)
-    self.refresh_from(response, api_key)
-    return self
-
-  def update_dispute(self, **params):
-    requestor = APIRequestor(self.api_key)
-    url = self.instance_url() + '/dispute'
-    response, api_key = requestor.request('post', url, params)
-    self.refresh_from({ 'dispute' : response }, api_key, True)
-    return self.dispute
-
-  def close_dispute(self):
-    requestor = APIRequestor(self.api_key)
-    url = self.instance_url() + '/dispute/close'
-    response, api_key = requestor.request('post', url, {})
-    self.refresh_from({ 'dispute' : response }, api_key, True)
-    return self.dispute
-
-class ApplicationFee(ListableAPIResource):
-  @classmethod
-  def class_name(cls):
-    return 'application_fee'
-
-  def refund(self, **params):
-    requestor = APIRequestor(self.api_key)
-    url = self.instance_url() + '/refund'
-    response, api_key = requestor.request('post', url, params)
-    self.refresh_from(response, api_key)
-    return self
-
-class Customer(CreateableAPIResource, UpdateableAPIResource,
-               ListableAPIResource, DeletableAPIResource):
-  def add_invoice_item(self, **params):
-    params['customer'] = self.id
-    ii = InvoiceItem.create(self.api_key, **params)
-    return ii
->>>>>>> f48dce4d
+    InvoiceItem, Plan, Token, Coupon, Event, Transfer, Recipient,
+    ApplicationFee)
 
 # Error imports.  Note that we may want to move these out of the root
 # namespace in the future and you should prefer to access them via
